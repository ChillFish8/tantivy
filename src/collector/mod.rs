/*!
Defines how the documents matching a search query should be processed.
*/

use DocId;
use Result;
use Score;
use SegmentLocalId;
use SegmentReader;
use query::Query;
use Searcher;
use downcast;

mod count_collector;
pub use self::count_collector::CountCollector;

mod multi_collector;
pub use self::multi_collector::MultiCollector;

mod top_collector;
pub use self::top_collector::TopCollector;

mod facet_collector;
pub use self::facet_collector::FacetCollector;

mod chained_collector;
pub use self::chained_collector::chain;

/// Collectors are in charge of collecting and retaining relevant
/// information from the document found and scored by the query.
///
///
/// For instance,
///
/// - keeping track of the top 10 best documents
/// - computing a breakdown over a fast field
/// - computing the number of documents matching the query
///
/// Queries are in charge of pushing the `DocSet` to the collector.
///
/// As they work on multiple segments, they first inform
/// the collector of a change in a segment and then
/// call the `collect` method to push the document to the collector.
///
/// Temporally, our collector will receive calls
/// - `.set_segment(0, segment_reader_0)`
/// - `.collect(doc0_of_segment_0)`
/// - `.collect(...)`
/// - `.collect(last_doc_of_segment_0)`
/// - `.set_segment(1, segment_reader_1)`
/// - `.collect(doc0_of_segment_1)`
/// - `.collect(...)`
/// - `.collect(last_doc_of_segment_1)`
/// - `...`
/// - `.collect(last_doc_of_last_segment)`
///
/// Segments are not guaranteed to be visited in any specific order.
pub trait Collector {
    type Child : SegmentCollector + 'static;
    /// `set_segment` is called before beginning to enumerate
    /// on this segment.
    fn for_segment(
        &mut self,
        segment_local_id: SegmentLocalId,
        segment: &SegmentReader,
    ) -> Result<Self::Child>;

    /// Returns true iff the collector requires to compute scores for documents.
    fn requires_scoring(&self) -> bool;

    fn merge_children(&mut self, children: Vec<Self::Child>);

    /// Search works as follows :
    ///
    /// First the weight object associated to the query is created.
    ///
    /// Then, the query loops over the segments and for each segment :
    /// - setup the collector and informs it that the segment being processed has changed.
    /// - creates a SegmentCollector for collecting documents associated to the segment
    /// - creates a `Scorer` object associated for this segment
    /// - iterate throw the matched documents and push them to the segment collector.
    ///
    /// Finally, the Collector merges each of the child collectors into itself for result usability
    /// by the caller.
    fn search(&mut self, searcher: &Searcher, query: &Query) -> Result<()> {
        let scoring_enabled = self.requires_scoring();
        let weight = query.weight(searcher, scoring_enabled)?;
        let mut children = Vec::new();
        for (segment_ord, segment_reader) in searcher.segment_readers().iter().enumerate() {
            let mut child: Self::Child = self.for_segment(segment_ord as SegmentLocalId, segment_reader)?;
            let mut scorer = weight.scorer(segment_reader)?;
            scorer.collect(&mut child, segment_reader.delete_bitset());
            children.push(child);
        }
        self.merge_children(children);
        Ok(())
    }
}

pub trait SegmentCollector: downcast::Any + 'static {
    /// The query pushes the scored document to the collector via this method.
    fn collect(&mut self, doc: DocId, score: Score);
}

#[allow(missing_docs)]
mod downcast_impl {
    downcast!(super::SegmentCollector);
}

impl<'a, C: Collector> Collector for &'a mut C {
    type Child = C::Child;

    fn for_segment(
        &mut self, // TODO Ask Jason : why &mut self here!?
        segment_local_id: SegmentLocalId,
        segment: &SegmentReader,
    ) -> Result<C::Child> {
        (*self).for_segment(segment_local_id, segment)
    }

    fn requires_scoring(&self) -> bool {
        C::requires_scoring(self)
    }

    fn merge_children(&mut self, children: Vec<C::Child>) {
        (*self).merge_children(children);
    }
}


#[cfg(test)]
pub mod tests {

    use super::*;
    use core::SegmentReader;
    use fastfield::BytesFastFieldReader;
    use fastfield::FastFieldReader;
    use schema::Field;
    use DocId;
    use Score;
    use SegmentLocalId;

    /// Stores all of the doc ids.
    /// This collector is only used for tests.
    /// It is unusable in practise, as it does not store
    /// the segment ordinals
    pub struct TestCollector {
        next_offset: DocId,
        docs: Vec<DocId>,
        scores: Vec<Score>,
    }

    pub struct TestSegmentCollector {
        offset: DocId,
        docs: Vec<DocId>,
        scores: Vec<Score>,
    }

    impl TestCollector {
        /// Return the exhalist of documents.
        pub fn docs(self) -> Vec<DocId> {
            self.docs
        }

        pub fn scores(self) -> Vec<Score> {
            self.scores
        }
    }

    impl Default for TestCollector {
        fn default() -> TestCollector {
            TestCollector {
                next_offset: 0,
                docs: Vec::new(),
                scores: Vec::new(),
            }
        }
    }

    impl Collector for TestCollector {
        type Child = TestSegmentCollector;

        fn for_segment(&mut self, _: SegmentLocalId, reader: &SegmentReader) -> Result<TestSegmentCollector> {
            let offset = self.next_offset;
            self.next_offset += reader.max_doc();
            Ok(TestSegmentCollector {
                offset,
                docs: Vec::new(),
                scores: Vec::new(),
            })
        }

        fn requires_scoring(&self) -> bool {
            true
        }

        fn merge_children(&mut self, mut children: Vec<TestSegmentCollector>) {
            children.sort_by_key(|x| x.offset);
            for child in children.into_iter() {
                self.docs.extend(child.docs);
                self.scores.extend(child.scores);
            }
        }
    }

    impl SegmentCollector for TestSegmentCollector {
        fn collect(&mut self, doc: DocId, score: Score) {
            self.docs.push(doc + self.offset);
            self.scores.push(score);
        }
    }

    /// Collects in order all of the fast fields for all of the
    /// doc in the `DocSet`
    ///
    /// This collector is mainly useful for tests.
    pub struct FastFieldTestCollector {
        next_counter: usize,
        vals: Vec<u64>,
        field: Field,
    }

    pub struct FastFieldSegmentCollector {
        counter: usize,
        vals: Vec<u64>,
        reader: FastFieldReader<u64>,
    }

    impl FastFieldTestCollector {
        pub fn for_field(field: Field) -> FastFieldTestCollector {
            FastFieldTestCollector {
                next_counter: 0,
                vals: Vec::new(),
                field,
            }
        }

        pub fn vals(self) -> Vec<u64> {
            self.vals
        }
    }

    impl Collector for FastFieldTestCollector {
        type Child = FastFieldSegmentCollector;

        fn for_segment(&mut self, _: SegmentLocalId, reader: &SegmentReader) -> Result<FastFieldSegmentCollector> {
            let counter = self.next_counter;
            self.next_counter += 1;
            Ok(FastFieldSegmentCollector {
                counter,
                vals: Vec::new(),
                reader: reader.fast_field_reader(self.field)?,
            })
        }

        fn requires_scoring(&self) -> bool {
            false
        }

        fn merge_children(&mut self, mut children: Vec<FastFieldSegmentCollector>) {
            children.sort_by_key(|x| x.counter);
            for child in children.into_iter() {
                self.vals.extend(child.vals);
            }
        }
    }

<<<<<<< HEAD
    impl SegmentCollector for FastFieldSegmentCollector {
        fn collect(&mut self, doc: DocId, _score: Score) {
            let val = self.reader.get(doc);
            self.vals.push(val);
=======
    /// Collects in order all of the fast field bytes for all of the
    /// docs in the `DocSet`
    ///
    /// This collector is mainly useful for tests.
    pub struct BytesFastFieldTestCollector {
        vals: Vec<u8>,
        field: Field,
        ff_reader: Option<BytesFastFieldReader>,
    }

    impl BytesFastFieldTestCollector {
        pub fn for_field(field: Field) -> BytesFastFieldTestCollector {
            BytesFastFieldTestCollector {
                vals: Vec::new(),
                field,
                ff_reader: None,
            }
        }

        pub fn vals(self) -> Vec<u8> {
            self.vals
        }
    }

    impl Collector for BytesFastFieldTestCollector {
        fn set_segment(&mut self, _segment_local_id: u32, segment: &SegmentReader) -> Result<()> {
            self.ff_reader = Some(segment.bytes_fast_field_reader(self.field)?);
            Ok(())
        }

        fn collect(&mut self, doc: u32, _score: f32) {
            let val = self.ff_reader.as_ref().unwrap().get_val(doc);
            self.vals.extend(val);
        }

        fn requires_scoring(&self) -> bool {
            false
>>>>>>> 89eb209e
        }
    }
}

#[cfg(all(test, feature = "unstable"))]
mod bench {
    use collector::{Collector, CountCollector};
    use test::Bencher;

    #[bench]
    fn build_collector(b: &mut Bencher) {
        b.iter(|| {
            let mut count_collector = CountCollector::default();
            let docs: Vec<u32> = (0..1_000_000).collect();
            for doc in docs {
                count_collector.collect(doc, 1f32);
            }
            count_collector.count()
        });
    }
}<|MERGE_RESOLUTION|>--- conflicted
+++ resolved
@@ -265,12 +265,13 @@
         }
     }
 
-<<<<<<< HEAD
     impl SegmentCollector for FastFieldSegmentCollector {
         fn collect(&mut self, doc: DocId, _score: Score) {
             let val = self.reader.get(doc);
             self.vals.push(val);
-=======
+        }
+    }
+
     /// Collects in order all of the fast field bytes for all of the
     /// docs in the `DocSet`
     ///
@@ -278,7 +279,11 @@
     pub struct BytesFastFieldTestCollector {
         vals: Vec<u8>,
         field: Field,
-        ff_reader: Option<BytesFastFieldReader>,
+    }
+
+    pub struct BytesFastFieldSegmentCollector {
+        vals: Vec<u8>,
+        reader: BytesFastFieldReader,
     }
 
     impl BytesFastFieldTestCollector {
@@ -286,7 +291,6 @@
             BytesFastFieldTestCollector {
                 vals: Vec::new(),
                 field,
-                ff_reader: None,
             }
         }
 
@@ -296,19 +300,30 @@
     }
 
     impl Collector for BytesFastFieldTestCollector {
-        fn set_segment(&mut self, _segment_local_id: u32, segment: &SegmentReader) -> Result<()> {
-            self.ff_reader = Some(segment.bytes_fast_field_reader(self.field)?);
-            Ok(())
-        }
-
-        fn collect(&mut self, doc: u32, _score: f32) {
-            let val = self.ff_reader.as_ref().unwrap().get_val(doc);
-            self.vals.extend(val);
+        type Child = BytesFastFieldSegmentCollector;
+
+        fn for_segment(&mut self, _segment_local_id: u32, segment: &SegmentReader) -> Result<BytesFastFieldSegmentCollector> {
+            Ok(BytesFastFieldSegmentCollector {
+                vals: Vec::new(),
+                reader: segment.bytes_fast_field_reader(self.field)?,
+            })
         }
 
         fn requires_scoring(&self) -> bool {
             false
->>>>>>> 89eb209e
+        }
+
+        fn merge_children(&mut self, children: Vec<<Self as Collector>::Child>) {
+            for child in children.into_iter() {
+                self.vals.extend(child.vals);
+            }
+        }
+    }
+
+    impl SegmentCollector for BytesFastFieldSegmentCollector {
+        fn collect(&mut self, doc: u32, _score: f32) {
+            let val = self.reader.get_val(doc);
+            self.vals.extend(val);
         }
     }
 }
