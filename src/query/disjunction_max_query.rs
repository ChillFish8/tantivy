use crate::query::{BooleanWeight, DisjunctionMaxCombiner, EnableScoring, Occur, Query, Weight};
use crate::{Score, Term};

/// The disjunction max query returns documents matching one or more wrapped queries,
/// called query clauses or clauses.
///
/// If a returned document matches multiple query clauses,
/// the `DisjunctionMaxQuery` assigns the document the highest relevance score from any matching
/// clause, plus a tie breaking increment for any additional matching subqueries.
///
/// ```rust
/// use tantivy::collector::TopDocs;
/// use tantivy::doc;
/// use tantivy::query::{DisjunctionMaxQuery, Query, QueryClone, TermQuery};
/// use tantivy::schema::{IndexRecordOption, Schema, TEXT};
/// use tantivy::Term;
/// use tantivy::Index;
///
/// fn main() -> tantivy::Result<()> {
///    let mut schema_builder = Schema::builder();
///    let title = schema_builder.add_text_field("title", TEXT);
///    let body = schema_builder.add_text_field("body", TEXT);
///    let schema = schema_builder.build();
///    let index = Index::create_in_ram(schema);
///    {
<<<<<<< HEAD
///        let mut index_writer: IndexWriter = index.writer(3_000_000)?;
=======
///        let mut index_writer = index.writer(15_000_000)?;
>>>>>>> b525f653
///        index_writer.add_document(doc!(
///            title => "The Name of Girl",
///        ))?;
///        index_writer.add_document(doc!(
///            title => "The Diary of Muadib",
///        ))?;
///        index_writer.add_document(doc!(
///            title => "The Diary of Girl",
///        ))?;
///        index_writer.commit()?;
///    }
///
///    let reader = index.reader()?;
///    let searcher = reader.searcher();
///
///    // Make TermQuery's for "girl" and "diary" in the title
///    let girl_term_query: Box<dyn Query> = Box::new(TermQuery::new(
///        Term::from_field_text(title, "girl"),
///        IndexRecordOption::Basic,
///    ));
///    let diary_term_query: Box<dyn Query> = Box::new(TermQuery::new(
///        Term::from_field_text(title, "diary"),
///        IndexRecordOption::Basic,
///    ));
///
///    // TermQuery "diary" and "girl" should be present and only one should be accounted in score
///    let queries1 = vec![diary_term_query.box_clone(), girl_term_query.box_clone()];
///    let diary_and_girl = DisjunctionMaxQuery::new(queries1);
///    let documents = searcher.search(&diary_and_girl, &TopDocs::with_limit(3))?;
///    assert_eq!(documents[0].0, documents[1].0);
///    assert_eq!(documents[1].0, documents[2].0);
///
///    // TermQuery "diary" and "girl" should be present
///    // and one should be accounted with multiplier 0.7
///    let queries2 = vec![diary_term_query.box_clone(), girl_term_query.box_clone()];
///    let tie_breaker = 0.7;
///    let diary_and_girl_with_tie_breaker = DisjunctionMaxQuery::with_tie_breaker(queries2, tie_breaker);
///    let documents = searcher.search(&diary_and_girl_with_tie_breaker, &TopDocs::with_limit(3))?;
///    assert_eq!(documents[1].0, documents[2].0);
///    // For this test all terms brings the same score. So we can do easy math and assume that
///    // `DisjunctionMaxQuery` with tie breakers score should be equal
///    // to term1 score + `tie_breaker` * term2 score or (1.0 + tie_breaker) * term score
///    assert!(f32::abs(documents[0].0 - documents[1].0 * (1.0 + tie_breaker)) < 0.001);
///    Ok(())
/// }
/// ```
#[derive(Debug)]
pub struct DisjunctionMaxQuery {
    disjuncts: Vec<Box<dyn Query>>,
    tie_breaker: Score,
}

impl Clone for DisjunctionMaxQuery {
    fn clone(&self) -> Self {
        DisjunctionMaxQuery::with_tie_breaker(
            self.disjuncts
                .iter()
                .map(|disjunct| disjunct.box_clone())
                .collect::<Vec<_>>(),
            self.tie_breaker,
        )
    }
}

impl Query for DisjunctionMaxQuery {
    fn weight(&self, enable_scoring: EnableScoring<'_>) -> crate::Result<Box<dyn Weight>> {
        let disjuncts = self
            .disjuncts
            .iter()
            .map(|disjunct| Ok((Occur::Should, disjunct.weight(enable_scoring)?)))
            .collect::<crate::Result<_>>()?;
        let tie_breaker = self.tie_breaker;
        Ok(Box::new(BooleanWeight::new(
            disjuncts,
            enable_scoring.is_scoring_enabled(),
            Box::new(move || DisjunctionMaxCombiner::with_tie_breaker(tie_breaker)),
        )))
    }

    fn query_terms<'a>(&'a self, visitor: &mut dyn FnMut(&'a Term, bool)) {
        for disjunct in &self.disjuncts {
            disjunct.query_terms(visitor);
        }
    }
}

impl DisjunctionMaxQuery {
    /// Creates a new `DisjunctionMaxQuery` with tie breaker.
    pub fn with_tie_breaker(
        disjuncts: Vec<Box<dyn Query>>,
        tie_breaker: Score,
    ) -> DisjunctionMaxQuery {
        DisjunctionMaxQuery {
            disjuncts,
            tie_breaker,
        }
    }

    /// Creates a new `DisjunctionMaxQuery` with no tie breaker.
    pub fn new(disjuncts: Vec<Box<dyn Query>>) -> DisjunctionMaxQuery {
        DisjunctionMaxQuery::with_tie_breaker(disjuncts, 0.0)
    }
}<|MERGE_RESOLUTION|>--- conflicted
+++ resolved
@@ -23,11 +23,7 @@
 ///    let schema = schema_builder.build();
 ///    let index = Index::create_in_ram(schema);
 ///    {
-<<<<<<< HEAD
-///        let mut index_writer: IndexWriter = index.writer(3_000_000)?;
-=======
-///        let mut index_writer = index.writer(15_000_000)?;
->>>>>>> b525f653
+///        let mut index_writer: IndexWriter = index.writer(15_000_000)?;
 ///        index_writer.add_document(doc!(
 ///            title => "The Name of Girl",
 ///        ))?;
