use std::cmp::Reverse;
use std::collections::{BinaryHeap, HashMap};

use tokenizer_api::Token;

use crate::query::bm25::idf;
use crate::query::{BooleanQuery, BoostQuery, Occur, Query, TermQuery};
<<<<<<< HEAD
use crate::schema::document::{DocValue, DocumentAccess};
use crate::schema::{Field, FieldType, IndexRecordOption, Term};
use crate::tokenizer::{FacetTokenizer, PreTokenizedStream, TokenStream, Tokenizer};
use crate::{DocAddress, Document, Result, Searcher, TantivyError};
=======
use crate::schema::{Field, FieldType, IndexRecordOption, Term, Value};
use crate::tokenizer::{FacetTokenizer, PreTokenizedStream, TokenStream, Tokenizer};
use crate::{DocAddress, Result, Searcher, TantivyError};
>>>>>>> b525f653

#[derive(Debug, PartialEq)]
struct ScoreTerm {
    pub term: Term,
    pub score: f32,
}

impl ScoreTerm {
    fn new(term: Term, score: f32) -> Self {
        Self { term, score }
    }
}

impl Eq for ScoreTerm {}

impl PartialOrd for ScoreTerm {
    fn partial_cmp(&self, other: &Self) -> Option<std::cmp::Ordering> {
        Some(self.cmp(other))
    }
}

impl Ord for ScoreTerm {
    fn cmp(&self, other: &Self) -> std::cmp::Ordering {
        self.score
            .partial_cmp(&other.score)
            .unwrap_or(std::cmp::Ordering::Equal)
    }
}

/// A struct used as helper to build [`MoreLikeThisQuery`](crate::query::MoreLikeThisQuery)
/// This more-like-this implementation is inspired by the Apache Lucene
/// and closely follows the same implementation with adaptation to Tantivy vocabulary and API.
///
/// [MoreLikeThis](https://github.com/apache/lucene/blob/main/lucene/queries/src/java/org/apache/lucene/queries/mlt/MoreLikeThis.java#L147)
/// [MoreLikeThisQuery](https://github.com/apache/lucene/blob/main/lucene/queries/src/java/org/apache/lucene/queries/mlt/MoreLikeThisQuery.java#L36)
#[derive(Debug, Clone)]
pub struct MoreLikeThis {
    /// Ignore words which do not occur in at least this many docs.
    pub min_doc_frequency: Option<u64>,
    /// Ignore words which occur in more than this many docs.
    pub max_doc_frequency: Option<u64>,
    /// Ignore words less frequent than this.
    pub min_term_frequency: Option<usize>,
    /// Don't return a query longer than this.
    pub max_query_terms: Option<usize>,
    /// Ignore words if less than this length.
    pub min_word_length: Option<usize>,
    /// Ignore words if greater than this length.
    pub max_word_length: Option<usize>,
    /// Boost factor to use when boosting the terms
    pub boost_factor: Option<f32>,
    /// Current set of stop words.
    pub stop_words: Vec<String>,
}

impl Default for MoreLikeThis {
    fn default() -> Self {
        Self {
            min_doc_frequency: Some(5),
            max_doc_frequency: None,
            min_term_frequency: Some(2),
            max_query_terms: Some(25),
            min_word_length: None,
            max_word_length: None,
            boost_factor: Some(1.0),
            stop_words: vec![],
        }
    }
}

impl MoreLikeThis {
    /// Creates a [`BooleanQuery`] using a document address to collect
    /// the top stored field values.
    pub fn query_with_document(
        &self,
        searcher: &Searcher,
        doc_address: DocAddress,
    ) -> Result<BooleanQuery> {
        let score_terms = self.retrieve_terms_from_doc_address(searcher, doc_address)?;
        let query = self.create_query(score_terms);
        Ok(query)
    }

    /// Creates a [`BooleanQuery`] using a set of field values.
    pub fn query_with_document_fields<'a, V: DocValue<'a>>(
        &self,
        searcher: &Searcher,
        doc_fields: &[(Field, Vec<V>)],
    ) -> Result<BooleanQuery> {
        let score_terms = self.retrieve_terms_from_doc_fields(searcher, doc_fields)?;
        let query = self.create_query(score_terms);
        Ok(query)
    }

    /// Creates a [`BooleanQuery`] from an ascendingly sorted list of ScoreTerm
    /// This will map the list of ScoreTerm to a list of [`TermQuery`]  and compose a
    /// BooleanQuery using that list as sub queries.
    fn create_query(&self, mut score_terms: Vec<ScoreTerm>) -> BooleanQuery {
        score_terms.sort_by(|left_ts, right_ts| right_ts.cmp(left_ts));
        let best_score = score_terms.first().map_or(1f32, |x| x.score);
        let mut queries = Vec::new();

        for ScoreTerm { term, score } in score_terms {
            let mut query: Box<dyn Query> =
                Box::new(TermQuery::new(term, IndexRecordOption::Basic));
            if let Some(factor) = self.boost_factor {
                query = Box::new(BoostQuery::new(query, score * factor / best_score));
            }
            queries.push((Occur::Should, query));
        }
        BooleanQuery::from(queries)
    }

    /// Finds terms for a more-like-this query.
    /// doc_address is the address of document from which to find terms.
    fn retrieve_terms_from_doc_address(
        &self,
        searcher: &Searcher,
        doc_address: DocAddress,
    ) -> Result<Vec<ScoreTerm>> {
        let doc = searcher.doc::<Document>(doc_address)?;

        let field_to_values = doc.get_sorted_field_values();
        self.retrieve_terms_from_doc_fields(searcher, &field_to_values)
    }

    /// Finds terms for a more-like-this query.
    /// field_to_field_values is a mapping from field to possible values of that field.
    fn retrieve_terms_from_doc_fields<'a, V: DocValue<'a>>(
        &self,
        searcher: &Searcher,
        field_to_values: &[(Field, Vec<V>)],
    ) -> Result<Vec<ScoreTerm>> {
        if field_to_values.is_empty() {
            return Err(TantivyError::InvalidArgument(
                "Cannot create more like this query on empty field values. The document may not \
                 have stored fields"
                    .to_string(),
            ));
        }
        let mut field_to_term_freq_map = HashMap::new();
        for (field, values) in field_to_values {
            self.add_term_frequencies(searcher, *field, values, &mut field_to_term_freq_map)?;
        }
        self.create_score_term(searcher, field_to_term_freq_map)
    }

    /// Computes the frequency of values for a field while updating the term frequencies
    /// Note: A FieldValue can be made up of multiple terms.
    /// We are interested in extracting terms within FieldValue
    fn add_term_frequencies<'a, V: DocValue<'a>>(
        &self,
        searcher: &Searcher,
        field: Field,
        values: &[V],
        term_frequencies: &mut HashMap<Term, usize>,
    ) -> Result<()> {
        let schema = searcher.schema();
        let tokenizer_manager = searcher.index().tokenizers();

        let field_entry = schema.get_field_entry(field);
        if !field_entry.is_indexed() {
            return Ok(());
        }

        // extract the raw value, possibly tokenizing & filtering to update the term frequency map
        match field_entry.field_type() {
            FieldType::Facet(_) => {
                let facets: Vec<&str> = values
                    .iter()
                    .map(|value| {
                        value.as_facet().map(|f| f.encoded_str()).ok_or_else(|| {
                            TantivyError::InvalidArgument("invalid field value".to_string())
                        })
                    })
                    .collect::<Result<Vec<_>>>()?;
                for fake_str in facets {
                    FacetTokenizer::default()
                        .token_stream(fake_str)
                        .process(&mut |token| {
                            if self.is_noise_word(token.text.clone()) {
                                let term = Term::from_field_text(field, &token.text);
                                *term_frequencies.entry(term).or_insert(0) += 1;
                            }
                        });
                }
            }
            FieldType::Str(text_options) => {
                let mut tokenizer_opt = text_options
                    .get_indexing_options()
                    .map(|options| options.tokenizer())
                    .and_then(|tokenizer_name| tokenizer_manager.get(tokenizer_name));

                let sink = &mut |token: &Token| {
                    if !self.is_noise_word(token.text.clone()) {
                        let term = Term::from_field_text(field, &token.text);
                        *term_frequencies.entry(term).or_insert(0) += 1;
                    }
                };

                for value in values {
<<<<<<< HEAD
                    if let Some(text) = value.as_str() {
                        let tokenizer = match &mut tokenizer_opt {
                            None => continue,
                            Some(tokenizer) => tokenizer,
                        };

                        let mut token_stream = tokenizer.token_stream(text);
                        token_stream.process(sink);
                    } else if let Some(tok_str) = value.as_tokenized_text() {
                        let mut token_stream = PreTokenizedStream::from(tok_str.clone());
                        token_stream.process(sink);
=======
                    match value {
                        Value::PreTokStr(tok_str) => {
                            let mut token_stream = PreTokenizedStream::from(tok_str.clone());
                            token_stream.process(&mut |token| {
                                if !self.is_noise_word(token.text.clone()) {
                                    let term = Term::from_field_text(field, &token.text);
                                    *term_frequencies.entry(term).or_insert(0) += 1;
                                }
                            });
                        }
                        Value::Str(ref text) => {
                            if let Some(mut tokenizer) = text_options
                                .get_indexing_options()
                                .map(|text_indexing_options| {
                                    text_indexing_options.tokenizer().to_string()
                                })
                                .and_then(|tokenizer_name| tokenizer_manager.get(&tokenizer_name))
                            {
                                let mut token_stream = tokenizer.token_stream(text);
                                token_stream.process(&mut |token| {
                                    if !self.is_noise_word(token.text.clone()) {
                                        let term = Term::from_field_text(field, &token.text);
                                        *term_frequencies.entry(term).or_insert(0) += 1;
                                    }
                                });
                            }
                        }
                        _ => (),
>>>>>>> b525f653
                    }
                }
            }
            FieldType::U64(_) => {
                for value in values {
                    let val = value.as_u64().ok_or_else(|| {
                        TantivyError::InvalidArgument("invalid value".to_string())
                    })?;
                    if !self.is_noise_word(val.to_string()) {
                        let term = Term::from_field_u64(field, val);
                        *term_frequencies.entry(term).or_insert(0) += 1;
                    }
                }
            }
            FieldType::Date(_) => {
                for value in values {
                    let timestamp = value.as_datetime().ok_or_else(|| {
                        TantivyError::InvalidArgument("invalid value".to_string())
                    })?;
                    let term = Term::from_field_date(field, timestamp);
                    *term_frequencies.entry(term).or_insert(0) += 1;
                }
            }
            FieldType::I64(_) => {
                for value in values {
                    let val = value.as_i64().ok_or_else(|| {
                        TantivyError::InvalidArgument("invalid value".to_string())
                    })?;
                    if !self.is_noise_word(val.to_string()) {
                        let term = Term::from_field_i64(field, val);
                        *term_frequencies.entry(term).or_insert(0) += 1;
                    }
                }
            }
            FieldType::F64(_) => {
                for value in values {
                    let val = value.as_f64().ok_or_else(|| {
                        TantivyError::InvalidArgument("invalid value".to_string())
                    })?;
                    if !self.is_noise_word(val.to_string()) {
                        let term = Term::from_field_f64(field, val);
                        *term_frequencies.entry(term).or_insert(0) += 1;
                    }
                }
            }
            _ => {}
        }
        Ok(())
    }

    /// Determines if the term is likely to be of interest based on "more-like-this" settings
    fn is_noise_word(&self, word: String) -> bool {
        let word_length = word.len();
        if word_length == 0 {
            return true;
        }
        if self
            .min_word_length
            .map(|min| word_length < min)
            .unwrap_or(false)
        {
            return true;
        }
        if self
            .max_word_length
            .map(|max| word_length > max)
            .unwrap_or(false)
        {
            return true;
        }
        self.stop_words.contains(&word)
    }

    /// Couputes the score for each term while ignoring not useful terms
    fn create_score_term(
        &self,
        searcher: &Searcher,
        per_field_term_frequencies: HashMap<Term, usize>,
    ) -> Result<Vec<ScoreTerm>> {
        let mut score_terms: BinaryHeap<Reverse<ScoreTerm>> = BinaryHeap::new();
        let num_docs = searcher
            .segment_readers()
            .iter()
            .map(|segment_reader| segment_reader.num_docs() as u64)
            .sum::<u64>();

        for (term, term_frequency) in per_field_term_frequencies.iter() {
            // ignore terms with less than min_term_frequency
            if self
                .min_term_frequency
                .map(|min_term_frequency| *term_frequency < min_term_frequency)
                .unwrap_or(false)
            {
                continue;
            }

            let doc_freq = searcher.doc_freq(term)?;

            // ignore terms with less than min_doc_frequency
            if self
                .min_doc_frequency
                .map(|min_doc_frequency| doc_freq < min_doc_frequency)
                .unwrap_or(false)
            {
                continue;
            }

            // ignore terms with more than max_doc_frequency
            if self
                .max_doc_frequency
                .map(|max_doc_frequency| doc_freq > max_doc_frequency)
                .unwrap_or(false)
            {
                continue;
            }

            // ignore terms with zero frequency
            if doc_freq == 0 {
                continue;
            }

            // compute similarity & score
            let idf = idf(doc_freq, num_docs);
            let score = (*term_frequency as f32) * idf;
            if let Some(limit) = self.max_query_terms {
                if score_terms.len() > limit {
                    // update the least significant term
                    let least_significant_term_score = score_terms.peek().unwrap().0.score;
                    if least_significant_term_score < score {
                        score_terms.peek_mut().unwrap().0 = ScoreTerm::new(term.clone(), score);
                    }
                } else {
                    score_terms.push(Reverse(ScoreTerm::new(term.clone(), score)));
                }
            } else {
                score_terms.push(Reverse(ScoreTerm::new(term.clone(), score)));
            }
        }

        let score_terms_vec: Vec<ScoreTerm> = score_terms
            .into_iter()
            .map(|reverse_score_term| reverse_score_term.0)
            .collect();

        Ok(score_terms_vec)
    }
}<|MERGE_RESOLUTION|>--- conflicted
+++ resolved
@@ -5,16 +5,10 @@
 
 use crate::query::bm25::idf;
 use crate::query::{BooleanQuery, BoostQuery, Occur, Query, TermQuery};
-<<<<<<< HEAD
 use crate::schema::document::{DocValue, DocumentAccess};
 use crate::schema::{Field, FieldType, IndexRecordOption, Term};
 use crate::tokenizer::{FacetTokenizer, PreTokenizedStream, TokenStream, Tokenizer};
 use crate::{DocAddress, Document, Result, Searcher, TantivyError};
-=======
-use crate::schema::{Field, FieldType, IndexRecordOption, Term, Value};
-use crate::tokenizer::{FacetTokenizer, PreTokenizedStream, TokenStream, Tokenizer};
-use crate::{DocAddress, Result, Searcher, TantivyError};
->>>>>>> b525f653
 
 #[derive(Debug, PartialEq)]
 struct ScoreTerm {
@@ -215,8 +209,8 @@
                     }
                 };
 
-                for value in values {
-<<<<<<< HEAD
+                // TOOD: Validate these changed align with the HEAD branch.
+                for value in values {
                     if let Some(text) = value.as_str() {
                         let tokenizer = match &mut tokenizer_opt {
                             None => continue,
@@ -228,36 +222,6 @@
                     } else if let Some(tok_str) = value.as_tokenized_text() {
                         let mut token_stream = PreTokenizedStream::from(tok_str.clone());
                         token_stream.process(sink);
-=======
-                    match value {
-                        Value::PreTokStr(tok_str) => {
-                            let mut token_stream = PreTokenizedStream::from(tok_str.clone());
-                            token_stream.process(&mut |token| {
-                                if !self.is_noise_word(token.text.clone()) {
-                                    let term = Term::from_field_text(field, &token.text);
-                                    *term_frequencies.entry(term).or_insert(0) += 1;
-                                }
-                            });
-                        }
-                        Value::Str(ref text) => {
-                            if let Some(mut tokenizer) = text_options
-                                .get_indexing_options()
-                                .map(|text_indexing_options| {
-                                    text_indexing_options.tokenizer().to_string()
-                                })
-                                .and_then(|tokenizer_name| tokenizer_manager.get(&tokenizer_name))
-                            {
-                                let mut token_stream = tokenizer.token_stream(text);
-                                token_stream.process(&mut |token| {
-                                    if !self.is_noise_word(token.text.clone()) {
-                                        let term = Term::from_field_text(field, &token.text);
-                                        *term_frequencies.entry(term).or_insert(0) += 1;
-                                    }
-                                });
-                            }
-                        }
-                        _ => (),
->>>>>>> b525f653
                     }
                 }
             }
