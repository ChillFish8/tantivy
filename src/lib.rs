#![doc(html_logo_url = "http://fulmicoton.com/tantivy-logo/tantivy-logo.png")]
#![allow(unknown_lints)] // for the clippy lint options
#![allow(module_inception)]

#![feature(box_syntax)]
#![feature(optin_builtin_traits)]
#![feature(conservative_impl_trait)]
#![feature(integer_atomics)]

#![cfg_attr(test, feature(test))]
#![cfg_attr(test, feature(step_by))]

#![doc(test(attr(allow(unused_variables), deny(warnings))))]

// #![warn(missing_docs)]
#![allow(unused_imports)]

//! # `tantivy`
//!
//! Tantivy is a search engine library. 
//! Think `Lucene`, but in Rust.
//!
//! A good place for you to get started is to check out
//! the example code ( [literate programming](http://fulmicoton.com/tantivy-examples/simple_search.html) / [source code](https://github.com/fulmicoton/tantivy/blob/master/examples/simple_search.rs))

#[macro_use]
extern crate lazy_static;

#[macro_use]
extern crate log;

#[macro_use]
extern crate version;
extern crate fst;
extern crate byteorder;
extern crate memmap;
extern crate regex;
extern crate tempfile;
extern crate rustc_serialize;
extern crate atomicwrites;
extern crate tempdir;
extern crate bincode;
extern crate time;
extern crate lz4;
extern crate uuid;
extern crate num_cpus;
extern crate combine;
extern crate itertools;
extern crate chan;
extern crate crossbeam;
extern crate bit_set;
extern crate futures;
extern crate futures_cpupool;

#[cfg(test)]
extern crate env_logger;

#[cfg(feature="simdcompression")]
extern crate libc;

#[cfg(windows)]
extern crate winapi;

#[cfg(test)] extern crate test;
#[cfg(test)] extern crate rand;


#[cfg(test)]
mod functional_test;

#[macro_use]
mod macros {
    macro_rules! get(
        ($e:expr) => (match $e { Some(e) => e, None => return None })
    );

    macro_rules! doc(
        () => (Document::default()); // avoids a warning due to the useless `mut`.
        ($($field:ident => $value:expr),*) => {{
            let mut document = Document::default();
            $(
                document.add(FieldValue::new($field, $value.into()));
            )*
            document
        }};
    );
}

pub use error::Error;

/// Tantivy result.
pub type Result<T> = std::result::Result<T, Error>;

mod core;
mod compression;
mod store;
mod indexer;
mod common;
mod error;
mod analyzer;
pub mod datastruct;



/// Query module
pub mod query;
/// Directory module
pub mod directory;
/// Collector module
pub mod collector;
/// Postings module (also called inverted index)
pub mod postings;
/// Schema
pub mod schema;

pub mod fastfield;
<<<<<<< HEAD
=======

>>>>>>> 0dad0279

pub use directory::Directory;
pub use core::{Index, Segment, SegmentId, SegmentMeta, Searcher};
pub use indexer::IndexWriter;
pub use schema::{Term, Document};
pub use core::SegmentReader;
pub use self::common::TimerTree;


pub use postings::DocSet;
pub use postings::Postings;
pub use postings::SegmentPostingsOption;

pub use core::TermIterator;


/// Expose the current version of tantivy, as well
/// whether it was compiled with the simd compression.
pub fn version() -> &'static str {
    if cfg!(feature="simdcompression") {
        concat!(version!(), "-simd")  
    }
    else {
        concat!(version!(), "-nosimd") 
    }
}

/// Tantivy's makes it possible to personalize when 
/// the indexer should merge its segments
pub mod merge_policy {
    pub use indexer::MergePolicy;
    pub use indexer::LogMergePolicy;
    pub use indexer::NoMergePolicy;
    pub use indexer::DefaultMergePolicy;
}

/// u32 identifying a document within a segment.
/// Documents have their doc id assigned incrementally,
/// as they are added in the segment.
pub type DocId = u32;

/// f32 the score of a document.
pub type Score = f32;

/// A segment local id identifies a segment.
/// It only makes sense for a given searcher.
pub type SegmentLocalId = u32;

impl DocAddress {
    
    /// Return the segment ordinal.
    /// The segment ordinal is an id identifying the segment
    /// hosting the document. It is only meaningful, in the context
    /// of a searcher.
    pub fn segment_ord(&self,) -> SegmentLocalId {
        self.0
    }
        
    /// Return the segment local `DocId`
    pub fn doc(&self,) -> DocId {
        self.1
    }
}


/// `DocAddress` contains all the necessary information 
/// to identify a document given a `Searcher` object.
/// 
/// It consists in an id identifying its segment, and 
/// its segment-local `DocId`.
/// 
/// The id used for the segment is actually an ordinal
/// in the list of segment hold by a `Searcher`.
#[derive(Debug, Clone, Copy, PartialEq, Eq, PartialOrd, Ord)]
pub struct DocAddress(pub SegmentLocalId, pub DocId);


#[cfg(test)]
mod tests {

    use collector::tests::TestCollector;
    use Index;
    use core::SegmentReader;
    use query::BooleanQuery;
    use postings::SegmentPostingsOption;
    use schema::*;
    use DocSet;
    use IndexWriter;
    use fastfield::{FastFieldReader, U64FastFieldReader, I64FastFieldReader};
    use Postings;


    #[test]
    fn test_indexing() {
        let mut schema_builder = SchemaBuilder::default();
        let text_field = schema_builder.add_text_field("text", TEXT);
        let schema = schema_builder.build();
        let index = Index::create_from_tempdir(schema).unwrap();
        {
            // writing the segment
            let mut index_writer = index.writer_with_num_threads(1, 40_000_000).unwrap();
            {
                let doc = doc!(text_field=>"af b");
                index_writer.add_document(doc);
            }
            {
                let doc = doc!(text_field=>"a b c");
                index_writer.add_document(doc);
            }
            {
                let doc = doc!(text_field=>"a b c d");
                index_writer.add_document(doc);
            }
            assert!(index_writer.commit().is_ok());
        }

    }

    #[test]
    fn test_docfreq() {
        let mut schema_builder = SchemaBuilder::default();
        let text_field = schema_builder.add_text_field("text", TEXT);
        let index = Index::create_in_ram(schema_builder.build());
        let mut index_writer = index.writer_with_num_threads(1, 40_000_000).unwrap();
        {
            index_writer.add_document(doc!(text_field=>"a b c"));
            index_writer.commit().unwrap();
        }
        {
            {
                let doc = doc!(text_field=>"a");
                index_writer.add_document(doc);
            }
            {
                let doc = doc!(text_field=>"a a");
                index_writer.add_document(doc);
            }
            index_writer.commit().unwrap();
        }
        {
            let doc = doc!(text_field=>"c");
            index_writer.add_document(doc);
            index_writer.commit().unwrap();
        }
        {
            index.load_searchers().unwrap();
            let searcher = index.searcher();
            let term_a = Term::from_field_text(text_field, "a");
            assert_eq!(searcher.doc_freq(&term_a), 3);
            let term_b = Term::from_field_text(text_field, "b");
            assert_eq!(searcher.doc_freq(&term_b), 1);
            let term_c = Term::from_field_text(text_field, "c");
            assert_eq!(searcher.doc_freq(&term_c), 2);
            let term_d = Term::from_field_text(text_field, "d");
            assert_eq!(searcher.doc_freq(&term_d), 0);
        }
    }
    
    
    #[test]
    fn test_fieldnorm() {
        let mut schema_builder = SchemaBuilder::default();
        let text_field = schema_builder.add_text_field("text", TEXT);
        let index = Index::create_in_ram(schema_builder.build());
        {
            let mut index_writer = index.writer_with_num_threads(1, 40_000_000).unwrap();
            {
                let doc = doc!(text_field=>"a b c");
                index_writer.add_document(doc);
            }
            {
                let doc = doc!();
                index_writer.add_document(doc);
            }
            {
                let doc = doc!(text_field=>"a b");
                index_writer.add_document(doc);
            }
            index_writer.commit().unwrap();
        }
        {
            index.load_searchers().unwrap();
            let searcher = index.searcher();
            let segment_reader: &SegmentReader = searcher.segment_reader(0);
            let fieldnorms_reader = segment_reader.get_fieldnorms_reader(text_field).unwrap();
            assert_eq!(fieldnorms_reader.get(0), 3);
            assert_eq!(fieldnorms_reader.get(1), 0);
            assert_eq!(fieldnorms_reader.get(2), 2);
        }
    }


    #[test]
    fn test_delete_postings1() {
        let mut schema_builder = SchemaBuilder::default();
        let text_field = schema_builder.add_text_field("text", TEXT);
        let schema = schema_builder.build();
        let index = Index::create_in_ram(schema);
        {
            // writing the segment
            let mut index_writer = index.writer_with_num_threads(1, 40_000_000).unwrap();
            {   // 0
                let doc = doc!(text_field=>"a b");
                index_writer.add_document(doc);
            }
            {   // 1
                let doc = doc!(text_field=>" a c");
                index_writer.add_document(doc);
            }
            {   // 2
                let doc = doc!(text_field=>" b c");
                index_writer.add_document(doc);
            }
            {   // 3
                let doc = doc!(text_field=>" b d");
                index_writer.add_document(doc);
            }
            {
                index_writer.delete_term(Term::from_field_text(text_field, "c"));
            }
            {
                index_writer.delete_term(Term::from_field_text(text_field, "a"));
            }
            {   // 4
                let doc = doc!(text_field=>" b c");
                index_writer.add_document(doc);
            }
            {   // 5
                let doc = doc!(text_field=>" a");
                index_writer.add_document(doc);
            }
            index_writer.commit().unwrap();
        }
        {
            index.load_searchers().unwrap();
            let searcher = index.searcher();
            let reader = searcher.segment_reader(0);
            assert!(reader.read_postings_all_info(&Term::from_field_text(text_field, "abcd")).is_none());
            {
                let mut postings = reader.read_postings_all_info(&Term::from_field_text(text_field, "a")).unwrap();
                assert!(postings.advance());
                assert_eq!(postings.doc(), 5);
                assert!(!postings.advance());
            }
            {
                let mut postings = reader.read_postings_all_info(&Term::from_field_text(text_field, "b")).unwrap();
                assert!(postings.advance());
                assert_eq!(postings.doc(), 3);
                assert!(postings.advance());
                assert_eq!(postings.doc(), 4);
                assert!(!postings.advance());
            }
        }
        {
            // writing the segment
            let mut index_writer = index.writer_with_num_threads(1, 40_000_000).unwrap();
            {   // 0
                let doc = doc!(text_field=>"a b");
                index_writer.add_document(doc);
            }
            {   // 1
                index_writer.delete_term(Term::from_field_text(text_field, "c"));
            }
            index_writer.rollback().unwrap();
        }
        {
            index.load_searchers().unwrap();
            let searcher = index.searcher();
            let reader = searcher.segment_reader(0);
            assert!(reader.read_postings_all_info(&Term::from_field_text(text_field, "abcd")).is_none());
            {
                let mut postings = reader.read_postings_all_info(&Term::from_field_text(text_field, "a")).unwrap();
                assert!(postings.advance());
                assert_eq!(postings.doc(), 5);
                assert!(!postings.advance());
            }
            {
                let mut postings = reader.read_postings_all_info(&Term::from_field_text(text_field, "b")).unwrap();
                assert!(postings.advance());
                assert_eq!(postings.doc(), 3);
                assert!(postings.advance());
                assert_eq!(postings.doc(), 4);
                assert!(!postings.advance());
            }
        }
        {
            // writing the segment
            let mut index_writer = index.writer_with_num_threads(1, 40_000_000).unwrap();
            { 
                let doc = doc!(text_field=>"a b");
                index_writer.add_document(doc);
            }
            {   
                index_writer.delete_term(Term::from_field_text(text_field, "c"));
            }
            index_writer = index_writer.rollback().unwrap();   
            index_writer.delete_term(Term::from_field_text(text_field, "a"));
            index_writer.commit().unwrap();
        }
        {
            index.load_searchers().unwrap();
            let searcher = index.searcher();
            let reader = searcher.segment_reader(0);
            assert!(reader.read_postings_all_info(&Term::from_field_text(text_field, "abcd")).is_none());
            {
                let mut postings = reader.read_postings_all_info(&Term::from_field_text(text_field, "a")).unwrap();
                assert!(!postings.advance());
            }
            {
                let mut postings = reader.read_postings_all_info(&Term::from_field_text(text_field, "b")).unwrap();
                assert!(postings.advance());
                assert_eq!(postings.doc(), 3);
                assert!(postings.advance());
                assert_eq!(postings.doc(), 4);
                assert!(!postings.advance());
            }
            {
                let mut postings = reader.read_postings_all_info(&Term::from_field_text(text_field, "c")).unwrap();
                assert!(postings.advance());
                assert_eq!(postings.doc(), 4);
                assert!(!postings.advance());
            }
        }
    }


    #[test]
    fn test_indexed_u64() {
        let mut schema_builder = SchemaBuilder::default();
<<<<<<< HEAD
        let field = schema_builder.add_u64_field("text", U64_INDEXED);
=======
        let field = schema_builder.add_u64_field("value", INT_INDEXED);
>>>>>>> 0dad0279
        let schema = schema_builder.build();
        
        let index = Index::create_in_ram(schema);
        let mut index_writer = index.writer_with_num_threads(1, 40_000_000).unwrap();
        index_writer.add_document(
            doc!(field=>1u64)
        );
        index_writer.commit().unwrap();
        index.load_searchers().unwrap();
        let searcher = index.searcher();
        let term = Term::from_field_u64(field, 1u64);
        let mut postings = searcher.segment_reader(0).read_postings(&term, SegmentPostingsOption::NoFreq).unwrap();
        assert!(postings.advance());
        assert_eq!(postings.doc(), 0);
        assert!(!postings.advance());
    }

    #[test]
    fn test_indexed_i64() {
        let mut schema_builder = SchemaBuilder::default();
        let value_field = schema_builder.add_i64_field("value", INT_INDEXED);
        let schema = schema_builder.build();
        
        let index = Index::create_in_ram(schema);
        let mut index_writer = index.writer_with_num_threads(1, 40_000_000).unwrap();
        let negative_val = -1i64;
        index_writer.add_document(
            doc!(value_field => negative_val)
        );
        index_writer.commit().unwrap();
        index.load_searchers().unwrap();
        let searcher = index.searcher();
        let term = Term::from_field_i64(value_field, negative_val);
        let mut postings = searcher
            .segment_reader(0)
            .read_postings(&term, SegmentPostingsOption::NoFreq).unwrap();
        assert!(postings.advance());
        assert_eq!(postings.doc(), 0);
        assert!(!postings.advance());
    }

    #[test]
    fn test_delete_postings2() {
        let mut schema_builder = SchemaBuilder::default();
        let text_field = schema_builder.add_text_field("text", TEXT);
        let schema = schema_builder.build();
        let index = Index::create_in_ram(schema);
        
        // writing the segment
        let mut index_writer = index.writer_with_num_threads(2, 40_000_000).unwrap();
        
        let add_document = |index_writer: &mut IndexWriter, val: &'static str| {
            let doc = doc!(text_field=>val);
            index_writer.add_document(doc);
        };
        
        let remove_document = |index_writer: &mut IndexWriter, val: &'static str| {
            let delterm = Term::from_field_text(text_field, val);
            index_writer.delete_term(delterm);
        };

        add_document(&mut index_writer, "63");
        add_document(&mut index_writer, "70");
        add_document(&mut index_writer, "34");
        add_document(&mut index_writer, "1");
        add_document(&mut index_writer, "38");
        add_document(&mut index_writer, "33");
        add_document(&mut index_writer, "40");
        add_document(&mut index_writer, "17");
        remove_document(&mut index_writer, "38");
        remove_document(&mut index_writer, "34");
        index_writer.commit().unwrap();
        index.load_searchers().unwrap();
        let searcher = index.searcher();
        assert_eq!(searcher.num_docs(), 6);
    }

    #[test]
    fn test_termfreq() {
        let mut schema_builder = SchemaBuilder::default();
        let text_field = schema_builder.add_text_field("text", TEXT);
        let schema = schema_builder.build();
        let index = Index::create_in_ram(schema);
        {
            // writing the segment
            let mut index_writer = index.writer_with_num_threads(1, 40_000_000).unwrap();
            {
                let doc = doc!(text_field=>"af af af bc bc");
                index_writer.add_document(doc);
            }
            index_writer.commit().unwrap();
        }
        {
            index.load_searchers().unwrap();
            let searcher = index.searcher();
            let reader = searcher.segment_reader(0);
            assert!(reader.read_postings_all_info(&Term::from_field_text(text_field, "abcd")).is_none());
            let mut postings = reader.read_postings_all_info(&Term::from_field_text(text_field, "af")).unwrap();
            assert!(postings.advance());
            assert_eq!(postings.doc(), 0);
            assert_eq!(postings.term_freq(), 3);
            assert!(!postings.advance());
        }
    }

    #[test]
    fn test_searcher_1() {
        let mut schema_builder = SchemaBuilder::default();
        let text_field = schema_builder.add_text_field("text", TEXT);
        let schema = schema_builder.build();
        let index = Index::create_in_ram(schema);

        {
            // writing the segment
            let mut index_writer = index.writer_with_num_threads(1, 40_000_000).unwrap();
            {
                let doc = doc!(text_field=>"af af af b");
                index_writer.add_document(doc);
            }
            {
                let doc = doc!(text_field=>"a b c");
                index_writer.add_document(doc);
            }
            {
                let doc = doc!(text_field=>"a b c d");
                index_writer.add_document(doc);
            }
            index_writer.commit().unwrap();
        }
        {
            index.load_searchers().unwrap();
            let searcher = index.searcher();
            let get_doc_ids = |terms: Vec<Term>| {
                let query = BooleanQuery::new_multiterms_query(terms);
                let mut collector = TestCollector::default();
                assert!(searcher.search(&query, &mut collector).is_ok());
                collector.docs()
            };
            {
                assert_eq!(
                    get_doc_ids(vec!(Term::from_field_text(text_field, "a"))),
                    vec!(1, 2));
            }
            {
                assert_eq!(
                    get_doc_ids(vec!(Term::from_field_text(text_field, "af"))),
                    vec!(0));
            }
            {
                assert_eq!(
                    get_doc_ids(vec!(Term::from_field_text(text_field, "b"))),
                    vec!(0, 1, 2));
            }
            {
                assert_eq!(
                    get_doc_ids(vec!(Term::from_field_text(text_field, "c"))),
                    vec!(1, 2));
            }
            {
                assert_eq!(
                    get_doc_ids(vec!(Term::from_field_text(text_field, "d"))),
                    vec!(2));
            }
            {
                assert_eq!(
                    get_doc_ids(vec!(Term::from_field_text(text_field, "b"),
                                     Term::from_field_text(text_field, "a"), )),
                    vec!(0, 1, 2));
            }
        }
    }

    #[test]
    fn test_searcher_2() {
        let mut schema_builder = SchemaBuilder::default();
        let text_field = schema_builder.add_text_field("text", TEXT);
        let schema = schema_builder.build();
        let index = Index::create_in_ram(schema);

        {
            // writing the segment
            let mut index_writer = index.writer_with_num_threads(1, 40_000_000).unwrap();
            {
                let doc = doc!(text_field=>"af b");
                index_writer.add_document(doc);
            }
            {
                let doc = doc!(text_field=>"a b c");
                index_writer.add_document(doc);
            }
            {
                let doc = doc!(text_field=>"a b c d");
                index_writer.add_document(doc);
            }
            index_writer.commit().unwrap();
        }
        index.searcher();
    }

    #[test]
    fn test_doc_macro() {
        let mut schema_builder = SchemaBuilder::default();
        let text_field = schema_builder.add_text_field("text", TEXT);
        let other_text_field = schema_builder.add_text_field("text2", TEXT);
        let document = doc!(text_field => "tantivy", text_field => "some other value", other_text_field => "short");
        assert_eq!(document.len(), 3);
        let values = document.get_all(text_field);
        assert_eq!(values.len(), 2);
        assert_eq!(values[0].text(), "tantivy");
        assert_eq!(values[1].text(), "some other value");
        let values = document.get_all(other_text_field);
        assert_eq!(values.len(), 1);
        assert_eq!(values[0].text(), "short");
    }

    #[test]
    fn test_wrong_fast_field_type() {
        let mut schema_builder = SchemaBuilder::default();
        let fast_field_unsigned = schema_builder.add_u64_field("unsigned", FAST);
        let fast_field_signed = schema_builder.add_i64_field("signed", FAST);
        let text_field = schema_builder.add_text_field("text", TEXT);
        let stored_int_field = schema_builder.add_u64_field("text", INT_STORED);
        let schema = schema_builder.build();

        let index = Index::create_in_ram(schema);
        let mut index_writer = index.writer_with_num_threads(1, 50_000_000).unwrap();
        {
            let document = doc!(fast_field_unsigned => 4u64, fast_field_signed=>4i64);
            index_writer.add_document(document);
            index_writer.commit().unwrap();
        }

        index.load_searchers().unwrap();
        let searcher = index.searcher();
        let segment_reader: &SegmentReader = searcher.segment_reader(0);
        {
            let fast_field_reader_res = segment_reader.get_fast_field_reader::<U64FastFieldReader>(text_field);
            assert!(fast_field_reader_res.is_err());
        }
        {
            let fast_field_reader_res = segment_reader.get_fast_field_reader::<U64FastFieldReader>(stored_int_field);
            assert!(fast_field_reader_res.is_err());
        }
        {
            let fast_field_reader_res = segment_reader.get_fast_field_reader::<U64FastFieldReader>(fast_field_signed);
            assert!(fast_field_reader_res.is_err());
        }
        {
            let fast_field_reader_res = segment_reader.get_fast_field_reader::<I64FastFieldReader>(fast_field_signed);
            assert!(fast_field_reader_res.is_ok());
            let fast_field_reader = fast_field_reader_res.unwrap();
            assert_eq!(fast_field_reader.get(0), 4i64)
        }
        
        {
            let fast_field_reader_res = segment_reader.get_fast_field_reader::<I64FastFieldReader>(fast_field_signed);
            assert!(fast_field_reader_res.is_ok());
            let fast_field_reader = fast_field_reader_res.unwrap();
            assert_eq!(fast_field_reader.get(0), 4i64)
        }
        
    }
}<|MERGE_RESOLUTION|>--- conflicted
+++ resolved
@@ -12,8 +12,7 @@
 
 #![doc(test(attr(allow(unused_variables), deny(warnings))))]
 
-// #![warn(missing_docs)]
-#![allow(unused_imports)]
+#![warn(missing_docs)]
 
 //! # `tantivy`
 //!
@@ -98,7 +97,7 @@
 mod common;
 mod error;
 mod analyzer;
-pub mod datastruct;
+mod datastruct;
 
 
 
@@ -114,10 +113,7 @@
 pub mod schema;
 
 pub mod fastfield;
-<<<<<<< HEAD
-=======
-
->>>>>>> 0dad0279
+
 
 pub use directory::Directory;
 pub use core::{Index, Segment, SegmentId, SegmentMeta, Searcher};
@@ -447,11 +443,7 @@
     #[test]
     fn test_indexed_u64() {
         let mut schema_builder = SchemaBuilder::default();
-<<<<<<< HEAD
-        let field = schema_builder.add_u64_field("text", U64_INDEXED);
-=======
         let field = schema_builder.add_u64_field("value", INT_INDEXED);
->>>>>>> 0dad0279
         let schema = schema_builder.build();
         
         let index = Index::create_in_ram(schema);
