use std::collections::HashMap;
use std::fmt;
use std::fs::{self, File, OpenOptions};
use std::io::{self, BufWriter, Read, Write};
use std::ops::Deref;
use std::path::{Path, PathBuf};
use std::sync::{Arc, RwLock, Weak};

use common::StableDeref;
use fs4::FileExt;
use memmap2::Mmap;
use serde::{Deserialize, Serialize};
use tempfile::TempDir;

use crate::core::META_FILEPATH;
use crate::directory::error::{
    DeleteError, LockError, OpenDirectoryError, OpenReadError, OpenWriteError,
};
use crate::directory::file_watcher::FileWatcher;
use crate::directory::{
    AntiCallToken, Directory, DirectoryLock, FileHandle, Lock, OwnedBytes, TerminatingWrite,
    WatchCallback, WatchHandle, WritePtr,
};
#[cfg(unix)]
use crate::Advice;

pub type ArcBytes = Arc<dyn Deref<Target = [u8]> + Send + Sync + 'static>;
pub type WeakArcBytes = Weak<dyn Deref<Target = [u8]> + Send + Sync + 'static>;

/// Create a default io error given a string.
pub(crate) fn make_io_err(msg: String) -> io::Error {
    io::Error::new(io::ErrorKind::Other, msg)
}

#[cfg(unix)]
/// Returns `None` iff the file exists, can be read, but is empty (and hence
<<<<<<< HEAD
/// cannot be mmapped), this method also allows for optional [Advice] to be
/// specified for the given workload.
fn open_mmap_with_advice(
    full_path: &Path,
    madvice_opt: Option<Advice>,
) -> result::Result<Option<Mmap>, OpenReadError> {
    let mmap_opt = open_mmap(full_path)?;

    if let (Some(mmap), Some(madvice)) = (&mmap_opt, madvice_opt) {
        let _ = mmap.advise(madvice);
    }

    Ok(mmap_opt)
}

/// Returns `None` iff the file exists, can be read, but is empty (and hence
/// cannot be mmapped)
fn open_mmap(full_path: &Path) -> result::Result<Option<Mmap>, OpenReadError> {
=======
/// cannot be mmapped)
fn open_mmap(full_path: &Path) -> Result<Option<Mmap>, OpenReadError> {
>>>>>>> b525f653
    let file = File::open(full_path).map_err(|io_err| {
        if io_err.kind() == io::ErrorKind::NotFound {
            OpenReadError::FileDoesNotExist(full_path.to_path_buf())
        } else {
            OpenReadError::wrap_io_error(io_err, full_path.to_path_buf())
        }
    })?;

    let meta_data = file
        .metadata()
        .map_err(|io_err| OpenReadError::wrap_io_error(io_err, full_path.to_owned()))?;
    if meta_data.len() == 0 {
        // if the file size is 0, it will not be possible
        // to mmap the file, so we return None
        // instead.
        return Ok(None);
    }
    let mmap_opt: Option<memmap2::Mmap> = unsafe {
        memmap2::Mmap::map(&file)
            .map(Some)
            .map_err(|io_err| OpenReadError::wrap_io_error(io_err, full_path.to_path_buf()))
    }?;

    Ok(mmap_opt)
}

#[derive(Default, Clone, Debug, Serialize, Deserialize)]
pub struct CacheCounters {
    /// Number of time the cache prevents to call `mmap`
    pub hit: usize,
    /// Number of time tantivy had to call `mmap`
    /// as no entry was in the cache.
    pub miss: usize,
}

#[derive(Clone, Debug, Serialize, Deserialize)]
pub struct CacheInfo {
    pub counters: CacheCounters,
    pub mmapped: Vec<PathBuf>,
}

struct MmapCache {
    counters: CacheCounters,
    cache: HashMap<PathBuf, WeakArcBytes>,
    #[cfg(unix)]
    madvice_opt: Option<Advice>,
}

impl MmapCache {
    fn new() -> MmapCache {
        MmapCache {
            counters: CacheCounters::default(),
            cache: HashMap::default(),
            #[cfg(unix)]
            madvice_opt: None,
        }
    }

    #[cfg(unix)]
<<<<<<< HEAD
    fn with_advice(&mut self, madvice_opt: Option<Advice>) {
        self.madvice_opt = madvice_opt
=======
    fn set_advice(&mut self, madvice: Advice) {
        self.madvice_opt = Some(madvice);
>>>>>>> b525f653
    }

    fn get_info(&self) -> CacheInfo {
        let paths: Vec<PathBuf> = self.cache.keys().cloned().collect();
        CacheInfo {
            counters: self.counters.clone(),
            mmapped: paths,
        }
    }

    fn remove_weak_ref(&mut self) {
        let keys_to_remove: Vec<PathBuf> = self
            .cache
            .iter()
            .filter(|(_, mmap_weakref)| mmap_weakref.upgrade().is_none())
            .map(|(key, _)| key.clone())
            .collect();
        for key in keys_to_remove {
            self.cache.remove(&key);
        }
    }

    fn open_mmap_impl(&self, full_path: &Path) -> Result<Option<Mmap>, OpenReadError> {
        let mmap_opt = open_mmap(full_path)?;
        #[cfg(unix)]
        if let (Some(mmap), Some(madvice)) = (mmap_opt.as_ref(), self.madvice_opt) {
            // We ignore madvise errors.
            let _ = mmap.advise(madvice);
        }
        Ok(mmap_opt)
    }

    // Returns None if the file exists but as a len of 0 (and hence is not mmappable).
    fn get_mmap(&mut self, full_path: &Path) -> Result<Option<ArcBytes>, OpenReadError> {
        if let Some(mmap_weak) = self.cache.get(full_path) {
            if let Some(mmap_arc) = mmap_weak.upgrade() {
                self.counters.hit += 1;
                return Ok(Some(mmap_arc));
            }
        }
        self.cache.remove(full_path);
        self.counters.miss += 1;
<<<<<<< HEAD
        #[cfg(unix)]
        let mmap_opt = open_mmap_with_advice(full_path, self.madvice_opt)?;
        #[cfg(not(unix))]
        let mmap_opt = open_mmap(full_path)?;
=======
        let mmap_opt = self.open_mmap_impl(full_path)?;
>>>>>>> b525f653
        Ok(mmap_opt.map(|mmap| {
            let mmap_arc: ArcBytes = Arc::new(mmap);
            let mmap_weak = Arc::downgrade(&mmap_arc);
            self.cache.insert(full_path.to_owned(), mmap_weak);
            mmap_arc
        }))
    }
}

/// Directory storing data in files, read via mmap.
///
/// The Mmap object are cached to limit the
/// system calls.
///
/// In the `MmapDirectory`, locks are implemented using the `fs2` crate definition of locks.
///
/// On MacOS & linux, it relies on `flock` (aka `BSD Lock`). These locks solve most of the
/// problems related to POSIX Locks, but may their contract may not be respected on `NFS`
/// depending on the implementation.
///
/// On Windows the semantics are again different.
#[derive(Clone)]
pub struct MmapDirectory {
    inner: Arc<MmapDirectoryInner>,
}

struct MmapDirectoryInner {
    root_path: PathBuf,
    mmap_cache: RwLock<MmapCache>,
    _temp_directory: Option<TempDir>,
    watcher: FileWatcher,
}

impl MmapDirectoryInner {
    fn new(root_path: PathBuf, temp_directory: Option<TempDir>) -> MmapDirectoryInner {
        MmapDirectoryInner {
            mmap_cache: RwLock::new(MmapCache::new()),
            _temp_directory: temp_directory,
            watcher: FileWatcher::new(&root_path.join(*META_FILEPATH)),
            root_path,
        }
    }

    #[cfg(unix)]
    fn with_advice(&self, madvice_opt: Option<Advice>) {
        self.mmap_cache.write().unwrap().with_advice(madvice_opt)
    }

    fn watch(&self, callback: WatchCallback) -> WatchHandle {
        self.watcher.watch(callback)
    }
}

impl fmt::Debug for MmapDirectory {
    fn fmt(&self, f: &mut fmt::Formatter<'_>) -> fmt::Result {
        write!(f, "MmapDirectory({:?})", self.inner.root_path)
    }
}

impl MmapDirectory {
    fn new(root_path: PathBuf, temp_directory: Option<TempDir>) -> MmapDirectory {
        let inner = MmapDirectoryInner::new(root_path, temp_directory);
        MmapDirectory {
            inner: Arc::new(inner),
        }
    }

    #[cfg(unix)]
    /// Pass specific madvice flags when opening a new mmap file.
    ///
    /// This is only supported on unix platforms.
    pub fn with_advice(&self, madvice_opt: Option<Advice>) {
        self.inner.with_advice(madvice_opt)
    }

    /// Creates a new MmapDirectory in a temporary directory.
    ///
    /// This is mostly useful to test the MmapDirectory itself.
    /// For your unit tests, prefer the RamDirectory.
    pub fn create_from_tempdir() -> Result<MmapDirectory, OpenDirectoryError> {
        let tempdir = TempDir::new()
            .map_err(|io_err| OpenDirectoryError::FailedToCreateTempDir(Arc::new(io_err)))?;
        Ok(MmapDirectory::new(
            tempdir.path().to_path_buf(),
            Some(tempdir),
        ))
    }

    /// Opens a MmapDirectory in a directory, with a given access pattern.
    ///
    /// This is only supported on unix platforms.
    #[cfg(unix)]
    pub fn open_with_madvice(
        directory_path: impl AsRef<Path>,
        madvice: Advice,
    ) -> Result<MmapDirectory, OpenDirectoryError> {
        let dir = Self::open_impl_to_avoid_monomorphization(directory_path.as_ref())?;
        dir.inner.mmap_cache.write().unwrap().set_advice(madvice);
        Ok(dir)
    }

    /// Opens a MmapDirectory in a directory.
    ///
    /// Returns an error if the `directory_path` does not
    /// exist or if it is not a directory.
<<<<<<< HEAD
    pub fn open<P: AsRef<Path>>(directory_path: P) -> Result<MmapDirectory, OpenDirectoryError> {
        Self::open_with_access_pattern_impl(directory_path.as_ref())
    }

    #[cfg(unix)]
    /// Opens a MmapDirectory in a directory, with a given access pattern.
    ///
    /// This is only supported on unix platforms.
    pub fn open_with_madvice<P: AsRef<Path>>(
        directory_path: P,
        madvice: Advice,
    ) -> Result<MmapDirectory, OpenDirectoryError> {
        let dir = Self::open_with_access_pattern_impl(directory_path.as_ref())?;
        dir.with_advice(Some(madvice));
        Ok(dir)
    }

    fn open_with_access_pattern_impl(
=======
    pub fn open(directory_path: impl AsRef<Path>) -> Result<MmapDirectory, OpenDirectoryError> {
        Self::open_impl_to_avoid_monomorphization(directory_path.as_ref())
    }

    #[inline(never)]
    fn open_impl_to_avoid_monomorphization(
>>>>>>> b525f653
        directory_path: &Path,
    ) -> Result<MmapDirectory, OpenDirectoryError> {
        if !directory_path.exists() {
            return Err(OpenDirectoryError::DoesNotExist(PathBuf::from(
                directory_path,
            )));
        }
        #[allow(clippy::bind_instead_of_map)]
        let canonical_path: PathBuf = directory_path.canonicalize().or_else(|io_err| {
            let directory_path = directory_path.to_owned();

            #[cfg(windows)]
            {
                // `canonicalize` returns "Incorrect function" (error code 1)
                // for virtual drives (network drives, ramdisk, etc.).
                if io_err.raw_os_error() == Some(1) && directory_path.exists() {
                    // Should call `std::path::absolute` when it is stabilised.
                    return Ok(directory_path);
                }
            }

            Err(OpenDirectoryError::wrap_io_error(io_err, directory_path))
        })?;
        if !canonical_path.is_dir() {
            return Err(OpenDirectoryError::NotADirectory(PathBuf::from(
                directory_path,
            )));
        }
        Ok(MmapDirectory::new(canonical_path, None))
    }

    /// Joins a relative_path to the directory `root_path`
    /// to create a proper complete `filepath`.
    fn resolve_path(&self, relative_path: &Path) -> PathBuf {
        self.inner.root_path.join(relative_path)
    }

    /// Returns some statistical information
    /// about the Mmap cache.
    ///
    /// The `MmapDirectory` embeds a `MmapDirectory`
    /// to avoid multiplying the `mmap` system calls.
    pub fn get_cache_info(&self) -> CacheInfo {
        self.inner
            .mmap_cache
            .write()
            .expect("mmap cache lock is poisoned")
            .remove_weak_ref();
        self.inner
            .mmap_cache
            .read()
            .expect("Mmap cache lock is poisoned.")
            .get_info()
    }
}

/// We rely on fs2 for file locking. On Windows & MacOS this
/// uses BSD locks (`flock`). The lock is actually released when
/// the `File` object is dropped and its associated file descriptor
/// is closed.
struct ReleaseLockFile {
    _file: File,
    path: PathBuf,
}

impl Drop for ReleaseLockFile {
    fn drop(&mut self) {
        debug!("Releasing lock {:?}", self.path);
    }
}

/// This Write wraps a File, but has the specificity of
/// call `sync_all` on flush.
struct SafeFileWriter(File);

impl SafeFileWriter {
    fn new(file: File) -> SafeFileWriter {
        SafeFileWriter(file)
    }
}

impl Write for SafeFileWriter {
    fn write(&mut self, buf: &[u8]) -> io::Result<usize> {
        self.0.write(buf)
    }

    fn flush(&mut self) -> io::Result<()> {
        Ok(())
    }
}

impl TerminatingWrite for SafeFileWriter {
    fn terminate_ref(&mut self, _: AntiCallToken) -> io::Result<()> {
        self.0.flush()?;
        self.0.sync_data()?;
        Ok(())
    }
}

#[derive(Clone)]
struct MmapArc(Arc<dyn Deref<Target = [u8]> + Send + Sync>);

impl Deref for MmapArc {
    type Target = [u8];

    fn deref(&self) -> &[u8] {
        self.0.deref()
    }
}
unsafe impl StableDeref for MmapArc {}

/// Writes a file in an atomic manner.
pub(crate) fn atomic_write(path: &Path, content: &[u8]) -> io::Result<()> {
    // We create the temporary file in the same directory as the target file.
    // Indeed the canonical temp directory and the target file might sit in different
    // filesystem, in which case the atomic write may actually not work.
    let parent_path = path.parent().ok_or_else(|| {
        io::Error::new(
            io::ErrorKind::InvalidInput,
            "Path {:?} does not have parent directory.",
        )
    })?;
    let mut tempfile = tempfile::Builder::new().tempfile_in(parent_path)?;
    tempfile.write_all(content)?;
    tempfile.flush()?;
    tempfile.as_file_mut().sync_data()?;
    tempfile.into_temp_path().persist(path)?;
    Ok(())
}

impl Directory for MmapDirectory {
    fn get_file_handle(&self, path: &Path) -> Result<Arc<dyn FileHandle>, OpenReadError> {
        debug!("Open Read {:?}", path);
        let full_path = self.resolve_path(path);

        let mut mmap_cache = self.inner.mmap_cache.write().map_err(|_| {
            let msg = format!("Failed to acquired write lock on mmap cache while reading {path:?}");
            let io_err = make_io_err(msg);
            OpenReadError::wrap_io_error(io_err, path.to_path_buf())
        })?;

        let owned_bytes = mmap_cache
            .get_mmap(&full_path)?
            .map(|mmap_arc| {
                let mmap_arc_obj = MmapArc(mmap_arc);
                OwnedBytes::new(mmap_arc_obj)
            })
            .unwrap_or_else(OwnedBytes::empty);

        Ok(Arc::new(owned_bytes))
    }

    /// Any entry associated with the path in the mmap will be
    /// removed before the file is deleted.
    fn delete(&self, path: &Path) -> Result<(), DeleteError> {
        let full_path = self.resolve_path(path);
        fs::remove_file(full_path).map_err(|e| {
            if e.kind() == io::ErrorKind::NotFound {
                DeleteError::FileDoesNotExist(path.to_owned())
            } else {
                DeleteError::IoError {
                    io_error: Arc::new(e),
                    filepath: path.to_path_buf(),
                }
            }
        })?;
        Ok(())
    }

    fn exists(&self, path: &Path) -> Result<bool, OpenReadError> {
        let full_path = self.resolve_path(path);
        full_path
            .try_exists()
            .map_err(|io_err| OpenReadError::wrap_io_error(io_err, path.to_path_buf()))
    }

    fn open_write(&self, path: &Path) -> Result<WritePtr, OpenWriteError> {
        debug!("Open Write {:?}", path);
        let full_path = self.resolve_path(path);

        let open_res = OpenOptions::new()
            .write(true)
            .create_new(true)
            .open(full_path);

        let mut file = open_res.map_err(|io_err| {
            if io_err.kind() == io::ErrorKind::AlreadyExists {
                OpenWriteError::FileAlreadyExists(path.to_path_buf())
            } else {
                OpenWriteError::wrap_io_error(io_err, path.to_path_buf())
            }
        })?;

        // making sure the file is created.
        file.flush()
            .map_err(|io_error| OpenWriteError::wrap_io_error(io_error, path.to_path_buf()))?;

        // Note we actually do not sync the parent directory here.
        //
        // A newly created file, may, in some case, be created and even flushed to disk.
        // and then lost...
        //
        // The file will only be durably written after we terminate AND
        // sync_directory() is called.

        let writer = SafeFileWriter::new(file);
        Ok(BufWriter::new(Box::new(writer)))
    }

    fn atomic_read(&self, path: &Path) -> Result<Vec<u8>, OpenReadError> {
        let full_path = self.resolve_path(path);
        let mut buffer = Vec::new();
        match File::open(full_path) {
            Ok(mut file) => {
                file.read_to_end(&mut buffer).map_err(|io_error| {
                    OpenReadError::wrap_io_error(io_error, path.to_path_buf())
                })?;
                Ok(buffer)
            }
            Err(io_error) => {
                if io_error.kind() == io::ErrorKind::NotFound {
                    Err(OpenReadError::FileDoesNotExist(path.to_owned()))
                } else {
                    Err(OpenReadError::wrap_io_error(io_error, path.to_path_buf()))
                }
            }
        }
    }

    fn atomic_write(&self, path: &Path, content: &[u8]) -> io::Result<()> {
        debug!("Atomic Write {:?}", path);
        let full_path = self.resolve_path(path);
        atomic_write(&full_path, content)?;
        Ok(())
    }

    fn acquire_lock(&self, lock: &Lock) -> Result<DirectoryLock, LockError> {
        let full_path = self.resolve_path(&lock.filepath);
        // We make sure that the file exists.
        let file: File = OpenOptions::new()
            .write(true)
            .create(true) //< if the file does not exist yet, create it.
            .open(full_path)
            .map_err(LockError::wrap_io_error)?;
        if lock.is_blocking {
            file.lock_exclusive().map_err(LockError::wrap_io_error)?;
        } else {
            file.try_lock_exclusive().map_err(|_| LockError::LockBusy)?
        }
        // dropping the file handle will release the lock.
        Ok(DirectoryLock::from(Box::new(ReleaseLockFile {
            path: lock.filepath.clone(),
            _file: file,
        })))
    }

    fn watch(&self, watch_callback: WatchCallback) -> crate::Result<WatchHandle> {
        Ok(self.inner.watch(watch_callback))
    }

    #[cfg(windows)]
    fn sync_directory(&self) -> Result<(), io::Error> {
        // On Windows, it is not necessary to fsync the parent directory to
        // ensure that the directory entry containing the file has also reached
        // disk, and calling sync_data on a handle to directory is a no-op on
        // local disks, but will return an error on virtual drives.
        Ok(())
    }

    #[cfg(not(windows))]
    fn sync_directory(&self) -> Result<(), io::Error> {
        let mut open_opts = OpenOptions::new();

        // Linux needs read to be set, otherwise returns EINVAL
        // write must not be set, or it fails with EISDIR
        open_opts.read(true);

        let fd = open_opts.open(&self.inner.root_path)?;
        fd.sync_data()?;
        Ok(())
    }
}

#[cfg(test)]
mod tests {

    // There are more tests in directory/mod.rs
    // The following tests are specific to the MmapDirectory

    use std::time::Duration;

    use common::HasLen;

    use super::*;
    use crate::indexer::LogMergePolicy;
    use crate::schema::{Schema, SchemaBuilder, TEXT};
    use crate::{Index, IndexSettings, ReloadPolicy};

    #[test]
    fn test_open_non_existent_path() {
        assert!(MmapDirectory::open(PathBuf::from("./nowhere")).is_err());
    }

    #[test]
    fn test_open_empty() {
        // empty file is actually an edge case because those
        // cannot be mmapped.
        //
        // In that case the directory returns a SharedVecSlice.
        let mmap_directory = MmapDirectory::create_from_tempdir().unwrap();
        let path = PathBuf::from("test");
        {
            let mut w = mmap_directory.open_write(&path).unwrap();
            w.flush().unwrap();
        }
        let readonlymap = mmap_directory.open_read(&path).unwrap();
        assert_eq!(readonlymap.len(), 0);
    }

    #[test]
    fn test_cache() {
        let content = b"abc";

        // here we test if the cache releases
        // mmaps correctly.
        let mmap_directory = MmapDirectory::create_from_tempdir().unwrap();
        let num_paths = 10;
        let paths: Vec<PathBuf> = (0..num_paths)
            .map(|i| PathBuf::from(&*format!("file_{}", i)))
            .collect();
        {
            for path in &paths {
                let mut w = mmap_directory.open_write(path).unwrap();
                w.write_all(content).unwrap();
                w.flush().unwrap();
            }
        }

        let mut keep = vec![];
        for (i, path) in paths.iter().enumerate() {
            keep.push(mmap_directory.open_read(path).unwrap());
            assert_eq!(mmap_directory.get_cache_info().mmapped.len(), i + 1);
        }
        assert_eq!(mmap_directory.get_cache_info().counters.hit, 0);
        assert_eq!(mmap_directory.get_cache_info().counters.miss, 10);
        assert_eq!(mmap_directory.get_cache_info().mmapped.len(), 10);
        for path in paths.iter() {
            let _r = mmap_directory.open_read(path).unwrap();
            assert_eq!(mmap_directory.get_cache_info().mmapped.len(), num_paths);
        }
        assert_eq!(mmap_directory.get_cache_info().counters.hit, 10);
        assert_eq!(mmap_directory.get_cache_info().counters.miss, 10);
        assert_eq!(mmap_directory.get_cache_info().mmapped.len(), 10);

        for path in paths.iter() {
            let _r = mmap_directory.open_read(path).unwrap();
            assert_eq!(mmap_directory.get_cache_info().mmapped.len(), 10);
        }

        assert_eq!(mmap_directory.get_cache_info().counters.hit, 20);
        assert_eq!(mmap_directory.get_cache_info().counters.miss, 10);
        assert_eq!(mmap_directory.get_cache_info().mmapped.len(), 10);
        drop(keep);
        for path in paths.iter() {
            let _r = mmap_directory.open_read(path).unwrap();
            assert_eq!(mmap_directory.get_cache_info().mmapped.len(), 1);
        }
        assert_eq!(mmap_directory.get_cache_info().counters.hit, 20);
        assert_eq!(mmap_directory.get_cache_info().counters.miss, 20);
        assert_eq!(mmap_directory.get_cache_info().mmapped.len(), 0);

        for path in &paths {
            mmap_directory.delete(path).unwrap();
        }
        assert_eq!(mmap_directory.get_cache_info().counters.hit, 20);
        assert_eq!(mmap_directory.get_cache_info().counters.miss, 20);
        assert_eq!(mmap_directory.get_cache_info().mmapped.len(), 0);
        for path in paths.iter() {
            assert!(mmap_directory.open_read(path).is_err());
        }
        assert_eq!(mmap_directory.get_cache_info().counters.hit, 20);
        assert_eq!(mmap_directory.get_cache_info().counters.miss, 30);
        assert_eq!(mmap_directory.get_cache_info().mmapped.len(), 0);
    }

    fn assert_eventually<P: Fn() -> Option<String>>(predicate: P) {
        for _ in 0..30 {
            if predicate().is_none() {
                break;
            }
            std::thread::sleep(Duration::from_millis(200));
        }
        if let Some(error_msg) = predicate() {
            panic!("{}", error_msg);
        }
    }

    #[test]
    fn test_mmap_released() {
        let mmap_directory = MmapDirectory::create_from_tempdir().unwrap();
        let mut schema_builder: SchemaBuilder = Schema::builder();
        let text_field = schema_builder.add_text_field("text", TEXT);
        let schema = schema_builder.build();

        {
            let index =
                Index::create(mmap_directory.clone(), schema, IndexSettings::default()).unwrap();

            let mut index_writer = index.writer_for_tests().unwrap();
            let mut log_merge_policy = LogMergePolicy::default();
            log_merge_policy.set_min_num_segments(3);
            index_writer.set_merge_policy(Box::new(log_merge_policy));
            for _num_commits in 0..10 {
                for _ in 0..10 {
                    index_writer.add_document(doc!(text_field=>"abc")).unwrap();
                }
                index_writer.commit().unwrap();
            }

            let reader = index
                .reader_builder()
                .reload_policy(ReloadPolicy::Manual)
                .try_into()
                .unwrap();

            for _ in 0..4 {
                index_writer.add_document(doc!(text_field=>"abc")).unwrap();
                index_writer.commit().unwrap();
                reader.reload().unwrap();
            }
            index_writer.wait_merging_threads().unwrap();

            reader.reload().unwrap();
            let num_segments = reader.searcher().segment_readers().len();
            assert!(num_segments <= 4);
            let num_components_except_deletes_and_tempstore =
                crate::core::SegmentComponent::iterator().len() - 2;
            let max_num_mmapped = num_components_except_deletes_and_tempstore * num_segments;
            assert_eventually(|| {
                let num_mmapped = mmap_directory.get_cache_info().mmapped.len();
                if num_mmapped > max_num_mmapped {
                    Some(format!(
                        "Expected at most {max_num_mmapped} mmapped files, got {num_mmapped}"
                    ))
                } else {
                    None
                }
            });
        }
        // This test failed on CI. The last Mmap is dropped from the merging thread so there might
        // be a race condition indeed.
        assert_eventually(|| {
            let num_mmapped = mmap_directory.get_cache_info().mmapped.len();
            if num_mmapped > 0 {
                Some(format!("Expected no mmapped files, got {num_mmapped}"))
            } else {
                None
            }
        });
    }
}<|MERGE_RESOLUTION|>--- conflicted
+++ resolved
@@ -34,13 +34,9 @@
 
 #[cfg(unix)]
 /// Returns `None` iff the file exists, can be read, but is empty (and hence
-<<<<<<< HEAD
 /// cannot be mmapped), this method also allows for optional [Advice] to be
 /// specified for the given workload.
-fn open_mmap_with_advice(
-    full_path: &Path,
-    madvice_opt: Option<Advice>,
-) -> result::Result<Option<Mmap>, OpenReadError> {
+fn open_mmap_with_advice(full_path: &Path) -> Result<Option<Mmap>, OpenReadError> {
     let mmap_opt = open_mmap(full_path)?;
 
     if let (Some(mmap), Some(madvice)) = (&mmap_opt, madvice_opt) {
@@ -53,10 +49,6 @@
 /// Returns `None` iff the file exists, can be read, but is empty (and hence
 /// cannot be mmapped)
 fn open_mmap(full_path: &Path) -> result::Result<Option<Mmap>, OpenReadError> {
-=======
-/// cannot be mmapped)
-fn open_mmap(full_path: &Path) -> Result<Option<Mmap>, OpenReadError> {
->>>>>>> b525f653
     let file = File::open(full_path).map_err(|io_err| {
         if io_err.kind() == io::ErrorKind::NotFound {
             OpenReadError::FileDoesNotExist(full_path.to_path_buf())
@@ -116,13 +108,8 @@
     }
 
     #[cfg(unix)]
-<<<<<<< HEAD
-    fn with_advice(&mut self, madvice_opt: Option<Advice>) {
-        self.madvice_opt = madvice_opt
-=======
     fn set_advice(&mut self, madvice: Advice) {
         self.madvice_opt = Some(madvice);
->>>>>>> b525f653
     }
 
     fn get_info(&self) -> CacheInfo {
@@ -165,14 +152,7 @@
         }
         self.cache.remove(full_path);
         self.counters.miss += 1;
-<<<<<<< HEAD
-        #[cfg(unix)]
-        let mmap_opt = open_mmap_with_advice(full_path, self.madvice_opt)?;
-        #[cfg(not(unix))]
-        let mmap_opt = open_mmap(full_path)?;
-=======
         let mmap_opt = self.open_mmap_impl(full_path)?;
->>>>>>> b525f653
         Ok(mmap_opt.map(|mmap| {
             let mmap_arc: ArcBytes = Arc::new(mmap);
             let mmap_weak = Arc::downgrade(&mmap_arc);
@@ -278,33 +258,12 @@
     ///
     /// Returns an error if the `directory_path` does not
     /// exist or if it is not a directory.
-<<<<<<< HEAD
-    pub fn open<P: AsRef<Path>>(directory_path: P) -> Result<MmapDirectory, OpenDirectoryError> {
-        Self::open_with_access_pattern_impl(directory_path.as_ref())
-    }
-
-    #[cfg(unix)]
-    /// Opens a MmapDirectory in a directory, with a given access pattern.
-    ///
-    /// This is only supported on unix platforms.
-    pub fn open_with_madvice<P: AsRef<Path>>(
-        directory_path: P,
-        madvice: Advice,
-    ) -> Result<MmapDirectory, OpenDirectoryError> {
-        let dir = Self::open_with_access_pattern_impl(directory_path.as_ref())?;
-        dir.with_advice(Some(madvice));
-        Ok(dir)
-    }
-
-    fn open_with_access_pattern_impl(
-=======
     pub fn open(directory_path: impl AsRef<Path>) -> Result<MmapDirectory, OpenDirectoryError> {
         Self::open_impl_to_avoid_monomorphization(directory_path.as_ref())
     }
 
     #[inline(never)]
     fn open_impl_to_avoid_monomorphization(
->>>>>>> b525f653
         directory_path: &Path,
     ) -> Result<MmapDirectory, OpenDirectoryError> {
         if !directory_path.exists() {
